--- conflicted
+++ resolved
@@ -3,11 +3,7 @@
 
 module.exports = {
   entry: "./src/playground.ts",
-<<<<<<< HEAD
-  // source maps create massive outputs with monaco.
-=======
   // TODO: source maps are 10s of mb with monaco.
->>>>>>> c3580da5
   // devtool: 'inline-source-map',
   output: {
     path: path.resolve(__dirname, "dist/js"),
