--- conflicted
+++ resolved
@@ -136,13 +136,9 @@
     }
 
     if rename {
-<<<<<<< HEAD
-        let (t, _) = measure(|| { eval::scope(&mut module, debug_rename); });
-=======
         let (t, _) = measure(|| {
-            eval::scope(&mut module);
+            eval::scope(&mut module, debug_rename);
         });
->>>>>>> 4a5233cf
         if timing {
             eprintln!("scope: {}ms", t);
         }
