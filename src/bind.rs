--- conflicted
+++ resolved
@@ -256,24 +256,11 @@
                 scope.add(name);
             }
         }
-<<<<<<< HEAD
         let args = self.symgen.sym("arguments");
         args.renameable.set(false);
-        scope.bindings.push(args);
-        for param in func.params.iter() {
-            match *param {
-                (ast::BindingPattern::Name(ref name), _) => {
-                    scope.bindings.push(name.clone());
-                }
-                _ => unimplemented!(),
-            }
-=======
-        let args = ast::Symbol::new("arguments");
-        args.borrow_mut().renameable = false;
         scope.add(args);
         for (ref pat, _) in func.params.iter() {
             pattern_declared_names(pat, &mut scope);
->>>>>>> c3580da5
         }
         for s in func.body.iter_mut() {
             declared_names(s, &mut scope);
@@ -288,16 +275,6 @@
         // See if anyone used 'arguments', and if not, drop it from the scope.
         // Maybe it'd be better to leave arguments out and only create
         // it if it's needed, hm.
-<<<<<<< HEAD
-        let args = scope
-            .bindings
-            .iter()
-            .position(|s| *s.name.borrow() == "arguments")
-            .unwrap();
-        if Rc::strong_count(&scope.bindings[args]) == 1 {
-            scope.bindings.swap_remove(args);
-        }
-=======
         // TODO: restore me.
         // let args = scope
         //     .bindings
@@ -307,7 +284,6 @@
         // if Rc::strong_count(&scope.bindings[args]) == 1 {
         //     scope.bindings.swap_remove(args);
         // }
->>>>>>> c3580da5
         func.scope = scope;
     }
 
